//! Contains definitions of various primitive avro types.

use std::io::{Read, Write};
use codec::Codec;
use std::mem;
use std::str;
use std::collections::BTreeMap;
use complex::RecordSchema;
use errors::AvroErr;

/// An enum containing all valid Schema types in the Avro spec
#[derive(Debug, PartialEq, Clone)]
pub enum Schema {
    Null,
    Bool(bool),
    Int(i32),
    Long(i64),
    Float(f32),
    Double(f64),
    Bytes(Vec<u8>),
    Str(String),
    Map(BTreeMap<String, Schema>),
    Record(RecordSchema),
    Array(Vec<Schema>)
}

// The DecodeValue depicts the current data to be parsed.
#[derive(Debug, Clone)]
pub enum DecodeValue {
    Null,
    Bool,
    Int,
    Long,
    Float,
    Double,
    Bytes,
    Str,
    Map(Box<DecodeValue>),
    Record(RecordSchema),
    SyncMarker,
    Array(Box<DecodeValue>),
    Header
}

impl Codec for String {
    fn encode<W: Write>(&self, writer: &mut W) -> Result<usize, AvroErr> {
        let mut total_len = 0;
        let strlen = self.chars().count();
        total_len += Schema::Long(strlen as i64).encode(writer)?;
        let bytes = self.clone().into_bytes();
        total_len += bytes.len();
        writer.write_all(bytes.as_slice()).map_err(|_| AvroErr::EncodeErr)?;
        Ok(total_len)
    }
    fn decode<R: Read>(reader: &mut R, schema_type: DecodeValue) -> Result<Self, AvroErr> {
        let mut len_buf = vec![0u8; 1];
        reader.read_exact(&mut len_buf).unwrap();
        let strlen = Schema::decode(&mut len_buf.as_slice(), DecodeValue::Long).unwrap();
        if let Schema::Long(strlen) = strlen {
            let mut str_buf = vec![0u8; strlen as usize];
            reader.read_exact(&mut str_buf).map_err(|_| AvroErr::DecodeErr)?;
            let st = str::from_utf8(str_buf.as_slice()).unwrap().to_string();
            Ok(st)
        } else {
            Err(AvroErr::DecodeErr)
        }
    }
}

// Internally keep the 
impl Codec for Schema {
    fn encode<W: Write>(&self, writer: &mut W) -> Result<usize, AvroErr> {
        match *self {
<<<<<<< HEAD
            Schema::Null => {
                writer.write_all(&[0x00]).map_err(|_| AvroErr::EncodeErr)?;
                Ok(1)
            }
=======
            Schema::Null => Ok(1),
>>>>>>> 966b8b1b
            Schema::Bool(val) => {
                if val {
                    writer.write_all(&[0x01]).map_err(|_| AvroErr::EncodeErr)?;
                } else {
                    writer.write_all(&[0x00]).map_err(|_| AvroErr::EncodeErr)?;
                }
                Ok(1)
            }
            Schema::Int(val) => encode_var_len(writer, zig_zag(val as i64)),
            Schema::Long(val) => encode_var_len(writer, zig_zag(val)),
            Schema::Float(val) => {
                let buf: [u8; 4] = unsafe { mem::transmute(val) };
                writer.write_all(&buf).map_err(|_| AvroErr::EncodeErr)?;
                Ok(4)
            }
            Schema::Double(val) => {
                let buf: [u8; 8] = unsafe { mem::transmute(val) };
                writer.write_all(&buf).map_err(|_| AvroErr::AvroWriteErr)?;
                Ok(8)
            }
            Schema::Bytes(ref bytes) => {
                let mut total_len = 0;
                let byte_len = Schema::Long(bytes.len() as i64);
                total_len += byte_len.encode(writer)?;
                total_len += bytes.len();
                let _ = writer.write_all(bytes);
                Ok(total_len)
            }
            Schema::Str(ref s) => s.encode(writer),
            Schema::Record(ref schema) => {
                 let mut total_len = 0;
                 for i in &schema.fields {
                     total_len += i.ty.encode(writer).map_err(|_| AvroErr::EncodeErr)?;
                 }
                 Ok(total_len)
            }
            Schema::Map(ref bmap) => {
                let mut total_len = 0;
                let block_len = Schema::Long(bmap.keys().len() as i64);
                total_len += block_len.encode(writer)?;
                for i in bmap.keys().zip(bmap.values()) {
                    total_len += i.0.encode(writer)?;
                    total_len += i.1.encode(writer)?;
                }
                // Mark the end of map type
                total_len += Schema::Long(0i64).encode(writer)?;
                Ok(total_len)
            }
            Schema::Array(ref arr) => {
                let mut total_len = 0;
                let block_len = Schema::Long(arr.len() as i64);
                total_len += block_len.encode(writer)?;
                for i in arr {
                    total_len += i.encode(writer)?;
                }
                Ok(total_len)
            }
        }
    }

    fn decode<R: Read>(reader: &mut R, schema_type: DecodeValue) -> Result<Self, AvroErr> {
        match schema_type {
            DecodeValue::Null => Ok(Schema::Null),
            DecodeValue::Bool => {
                match reader.bytes().next() {
                    Some(Ok(0x00)) => Ok(Schema::Bool(false)),
                    Some(Ok(0x01)) => Ok(Schema::Bool(true)),
                    _ => Err(AvroErr::DecodeErr)
                }
            }
            DecodeValue::Long => {
                decode_var_len_u64(reader)
                .map(decode_zig_zag)
                .map_err(|_| AvroErr::DecodeErr)
                .map(Schema::Long)
            }
            DecodeValue::Float => {
                let mut a = [0u8; 4];
                reader.read_exact(&mut a).map_err(|_| AvroErr::DecodeErr)?;
                Ok(Schema::Float(unsafe { mem::transmute(a) }))
            }
            DecodeValue::Double => {
                let mut a = [0u8;8];
                reader.read_exact(&mut a).map_err(|_| AvroErr::DecodeErr)?;
                Ok(Schema::Double(unsafe { mem::transmute(a) }))
            }
            DecodeValue::Bytes => {
                let mut len_buf = vec![0u8; 1];
                reader.read_exact(&mut len_buf).map_err(|_| AvroErr::DecodeErr)?;
                let bytes_len_decoded = Schema::decode(&mut len_buf.as_slice(), DecodeValue::Long).unwrap();
                if let Schema::Long(bytes_len_decoded) = bytes_len_decoded {
                    let mut data_buf = vec![0u8; bytes_len_decoded as usize];
                    reader.read_exact(&mut data_buf).map_err(|_| AvroErr::AvroReadErr)?;
                    let byte = Schema::Bytes(data_buf.to_vec());
                    Ok(byte)
                } else {
                    Err(AvroErr::DecodeErr)
                }
            }
            DecodeValue::Str => {
                let mut len_buf = vec![0u8; 1];
                reader.read_exact(&mut len_buf).map_err(|_| AvroErr::DecodeErr)?;
                let strlen = Schema::decode(&mut len_buf.as_slice(), DecodeValue::Long).unwrap();
                if let Schema::Long(strlen) = strlen {
                    let mut str_buf = vec![0u8; strlen as usize];
                    reader.read_exact(&mut str_buf).map_err(|_| AvroErr::DecodeErr)?;
                    let st = Schema::Str(str::from_utf8(str_buf.as_slice()).unwrap().to_string());
                    Ok(st)
                } else {
                    Err(AvroErr::DecodeErr)
                }
            }
            DecodeValue::Record(_) => unimplemented!(),
            DecodeValue::Int => {
                decode_var_len_u64(reader)
                .map(decode_zig_zag)
                .map_err(|_| AvroErr::DecodeErr)
                .map(|d| Schema::Int(d as i32))
            },
            DecodeValue::Map(val_schema) => {
                let mut map = BTreeMap::new();
                let mut v = vec![0u8; 1];
                reader.read_exact(&mut v).map_err(|_|AvroErr::AvroReadErr)?;
                let sz = Schema::decode(&mut v.as_slice(), DecodeValue::Long).unwrap();
                if let Schema::Long(sz) = sz {
                    for _ in 0..sz {
                        let decoded_key = Schema::decode(reader, DecodeValue::Str).unwrap();
                        let decoded_val = Schema::decode(reader, *val_schema.clone()).unwrap();
                        if let Schema::Str(s) = decoded_key {
                            map.insert(s, decoded_val);
                        }
                    }
                    Ok(Schema::Map(map))
                } else {
                    Err(AvroErr::DecodeErr)
                }
            }
            // It has seperate impl
            DecodeValue::SyncMarker => unreachable!(),
            DecodeValue::Array(_) => unimplemented!(),
            // It has seperate impl
            DecodeValue::Header => unreachable!()
        }
    }
}

#[test]
fn test_float_encode_decode() {
    let mut vec = vec![];
    let f = Schema::Float(0.0);
    f.encode(&mut vec);
    assert_eq!(&vec, &b"\x00\x00\x00\x00");

    let mut v = vec![];
    let f = Schema::Float(3.14);
    f.encode(&mut v);
    assert_eq!(Schema::decode(&mut v.as_slice(), DecodeValue::Float).unwrap(), Schema::Float(3.14));
}

#[test]
fn test_null_encode_decode() {
    let mut total_bytes = 0;
    // Null encoding
    let mut v = vec![];
    let null = Schema::Null;
    total_bytes += null.encode(&mut v).unwrap();
    assert_eq!(0, v.as_slice().len());

    // Null decoding
    let decoded_null = Schema::decode(&mut v.as_slice(), DecodeValue::Null).unwrap();
    assert_eq!(decoded_null, Schema::Null);
    assert_eq!(1, total_bytes);
}

#[test]
fn test_bool_encode_decode() {
    let mut total_bytes = 0;
    let b = Schema::Bool(true);
    let mut v = Vec::new();
    b.encode(&mut v);
    assert_eq!(&v, &[1]);
    let mut v = vec![];
    let b = Schema::Bool(false);
    total_bytes += b.encode(&mut v).unwrap();
    assert_eq!(Schema::Bool(false), Schema::decode(&mut v.as_slice(), DecodeValue::Bool).unwrap());
    assert_eq!(1, total_bytes);
}

#[test]
fn test_bytes_encode_decode() {
    let mut v: Vec<u8> = vec![];
    let bytes = Schema::Bytes(b"some".to_vec());
    bytes.encode(&mut v);
    assert_eq!([8, 's' as u8, 'o' as u8,'m' as u8,'e' as u8].to_vec(), v);

    let decoded = Schema::decode(&mut v.as_slice(), DecodeValue::Bytes).unwrap();
    if let Schema::Bytes(b) = decoded {
           assert_eq!(b, b"some");
    }
}

fn zig_zag(num: i64) -> u64 {
    if num < 0 {
        !((num as u64) << 1)
    } else {
        (num as u64) << 1
    }
}

#[test]
fn test_zigzag_encoding() {
    assert_eq!(zig_zag(0), 0);
    assert_eq!(zig_zag(-1), 1);
    assert_eq!(zig_zag(-3), 5);
    assert_eq!(zig_zag(3), 6);
    assert_eq!(zig_zag(-50),99);
    assert_eq!(zig_zag(50),100);
    assert_eq!(zig_zag(i64::min_value()), 0xFFFFFFFF_FFFFFFFF);
    assert_eq!(zig_zag(i64::max_value()), 0xFFFFFFFF_FFFFFFFE);
}

fn encode_var_len<W>(writer: &mut W, mut num: u64) -> Result<usize, AvroErr>
where W: Write {
    let mut write_cnt = 0;
    loop {
        let mut b = (num & 0b0111_1111) as u8;
        num >>= 7;
        if num == 0 {
            writer.write_all(&[b]).map_err(|_| AvroErr::EncodeErr)?;
            write_cnt += 1;
            break;
        }
        b |= 0b1000_0000;
        writer.write_all(&[b]).map_err(|_| AvroErr::EncodeErr)?;
        write_cnt += 1;
    }
    Ok(write_cnt)
}

#[test]
fn test_var_len_encoding() {
    let mut vec = vec![];

    encode_var_len(&mut vec, 3);
    assert_eq!(&vec, &b"\x03");
    vec.clear();

    encode_var_len(&mut vec, 128);
    assert_eq!(&vec, &b"\x80\x01");
    vec.clear();

    encode_var_len(&mut vec, 130);
    assert_eq!(&vec, &b"\x82\x01");
    vec.clear();

    encode_var_len(&mut vec, 944261);
    assert_eq!(&vec, &b"\x85\xD1\x39");
    vec.clear();

}

pub fn decode_zig_zag(num: u64) -> i64 {
    if num & 1 == 1 {
        !(num >> 1) as i64
    } else {
        (num >> 1) as i64
    }
}

pub fn decode_var_len_u64<R: Read>(reader: &mut R) -> Result<u64, AvroErr> {
    let mut num = 0;
    let mut i = 0;
    loop {
        let mut buf = [0u8; 1];
        reader.read_exact(&mut buf).map_err(|_| AvroErr::DecodeErr)?;
        if i >= 9 && buf[0] & 0b1111_1110 != 0 {
            return Err(AvroErr::DecodeErr);
        }
        num |= (buf[0] as u64 & 0b0111_1111) << (i * 7);
        if buf[0] & 0b1000_0000 == 0 {
            break;
        }
        i += 1;
    }
    Ok(num)
}

#[test]
fn test_long_encode_decode() {
    let to_encode = vec![Schema::Long(100), Schema::Long(-100), Schema::Long(1000), Schema::Long(-1000)];
    let mut total_bytes = 0;
    for v in to_encode {
        let mut e: Vec<u8> = Vec::new();
        total_bytes += v.encode(&mut e).unwrap();
        let d = Schema::decode(&mut e.as_slice(), DecodeValue::Long).unwrap();
        assert_eq!(v, d);
    }
    assert_eq!(8, total_bytes);
}

#[test]
fn test_map_encode_decode() {
    use std::io::Read;
    let mut my_map = BTreeMap::new();
    my_map.insert("foo".to_owned(), Schema::Bool(true));
    let my_map = Schema::Map(my_map);
    let mut v = Vec::new();
    let len = my_map.encode(&mut v).unwrap();
    // Check total bytes we encoded
    // Length should be 7 according to:
    // 1) Map key count 1 byte
    // 2) Map string key encoding 4 byte
    // 3) Map value 1 byte
    // 4) End of map marker 1 byte
    assert_eq!(len, 7);
    let decoded_map = Schema::decode(&mut v.as_slice(), DecodeValue::Map(Box::new(DecodeValue::Bool))).unwrap();
    if let Schema::Map(decoded_map) = decoded_map {
        if let &Schema::Bytes(ref b) = decoded_map.get("foo").unwrap() {
            assert_eq!("bar", str::from_utf8(b).unwrap());
        }
    }
}

#[test]
fn test_str_encode_decode() {
    let mut v = vec![];
    let b = Schema::Str("foo".to_string());
    let len = b.encode(&mut v).unwrap();
    if let Schema::Str(v) = Schema::decode(&mut v.as_slice(), DecodeValue::Str).unwrap() {
        assert_eq!("foo".to_string(), v);
    }
    assert_eq!(4, len);
}

#[test]
fn test_array_encode_decode() {
    use rand::StdRng;
    use rand::Rng;
    pub fn gen_rand_str() -> String {
        let mut std_rng = StdRng::new().unwrap();
        let ascii_iter = std_rng.gen_ascii_chars();
        ascii_iter.take(20).collect()
    }
    let mut encoded_vec = vec![];
    let mut v: Vec<Schema> = vec![];

    let a = Schema::Str("a".to_string());
    let b = Schema::Str("b".to_string());
    let c = Schema::Str("c".to_string());
    v.push(a);
    v.push(b);
    v.push(c);

    let fin = vec![6u8, 2, 97, 2, 98, 2, 99];

    Schema::Array(v).encode(&mut encoded_vec);
    assert_eq!(fin, encoded_vec);
}<|MERGE_RESOLUTION|>--- conflicted
+++ resolved
@@ -1,12 +1,12 @@
 //! Contains definitions of various primitive avro types.
 
 use std::io::{Read, Write};
-use codec::Codec;
 use std::mem;
 use std::str;
 use std::collections::BTreeMap;
 use complex::RecordSchema;
 use errors::AvroErr;
+use conversion::{Encoder, Decoder};
 
 /// An enum containing all valid Schema types in the Avro spec
 #[derive(Debug, PartialEq, Clone)]
@@ -42,7 +42,91 @@
     Header
 }
 
-impl Codec for String {
+impl Decoder for DecodeValue {
+    type Out=Schema;
+    fn decode<R: Read>(self, reader: &mut R) -> Result<Self::Out, AvroErr> {
+        use self::DecodeValue::*;
+        match self {
+            Null => Ok(Schema::Null),
+            Bool => {
+                match reader.bytes().next() {
+                    Some(Ok(0x00)) => Ok(Schema::Bool(false)),
+                    Some(Ok(0x01)) => Ok(Schema::Bool(true)),
+                    _ => Err(AvroErr::DecodeErr)
+                }
+            }
+            Int => {
+                decode_var_len_u64(reader)
+                .map(decode_zig_zag)
+                .map_err(|_| AvroErr::DecodeErr)
+                .map(|d| Schema::Int(d as i32))
+            }
+            Long => {
+                decode_var_len_u64(reader)
+                .map(decode_zig_zag)
+                .map_err(|_| AvroErr::DecodeErr)
+                .map(Schema::Long)
+            }
+            Float => {
+                let mut a = [0u8; 4];
+                reader.read_exact(&mut a).map_err(|_| AvroErr::DecodeErr)?;
+                Ok(Schema::Float(unsafe { mem::transmute(a) }))
+            }
+            Double => {
+                let mut a = [0u8;8];
+                reader.read_exact(&mut a).map_err(|_| AvroErr::DecodeErr)?;
+                Ok(Schema::Double(unsafe { mem::transmute(a) }))
+            }
+            Bytes => {
+                let mut len_buf = vec![0u8; 1];
+                reader.read_exact(&mut len_buf).map_err(|_| AvroErr::DecodeErr)?;
+                let bytes_len_decoded = DecodeValue::Long.decode(&mut len_buf.as_slice()).unwrap();
+                if let Schema::Long(bytes_len_decoded) = bytes_len_decoded {
+                    let mut data_buf = vec![0u8; bytes_len_decoded as usize];
+                    reader.read_exact(&mut data_buf).map_err(|_| AvroErr::AvroReadErr)?;
+                    let byte = Schema::Bytes(data_buf.to_vec());
+                    Ok(byte)
+                } else {
+                    Err(AvroErr::DecodeErr)
+                }
+            }
+            Str => {
+                let mut len_buf = vec![0u8; 1];
+                reader.read_exact(&mut len_buf).map_err(|_| AvroErr::DecodeErr)?;
+                let strlen = DecodeValue::Long.decode(&mut len_buf.as_slice()).unwrap();
+                if let Schema::Long(strlen) = strlen {
+                    let mut str_buf = vec![0u8; strlen as usize];
+                    reader.read_exact(&mut str_buf).map_err(|_| AvroErr::DecodeErr)?;
+                    let st = Schema::Str(str::from_utf8(str_buf.as_slice()).unwrap().to_string());
+                    Ok(st)
+                } else {
+                    Err(AvroErr::DecodeErr)
+                }
+            }
+            Map(val_schema) => {
+                let mut map = BTreeMap::new();
+                let mut v = vec![0u8; 1];
+                reader.read_exact(&mut v).map_err(|_|AvroErr::AvroReadErr)?;
+                let sz = DecodeValue::Long.decode(&mut v.as_slice()).unwrap();
+                if let Schema::Long(sz) = sz {
+                    for _ in 0..sz {
+                        let decoded_key = DecodeValue::Str.decode(reader).unwrap();
+                        let decoded_val = val_schema.clone().decode(reader).unwrap();
+                        if let Schema::Str(s) = decoded_key {
+                            map.insert(s, decoded_val);
+                        }
+                    }
+                    Ok(Schema::Map(map))
+                } else {
+                    Err(AvroErr::DecodeErr)
+                }
+            }
+            _ => unimplemented!()
+        }
+    } 
+}
+
+impl Encoder for String {
     fn encode<W: Write>(&self, writer: &mut W) -> Result<usize, AvroErr> {
         let mut total_len = 0;
         let strlen = self.chars().count();
@@ -52,10 +136,14 @@
         writer.write_all(bytes.as_slice()).map_err(|_| AvroErr::EncodeErr)?;
         Ok(total_len)
     }
-    fn decode<R: Read>(reader: &mut R, schema_type: DecodeValue) -> Result<Self, AvroErr> {
+}
+
+impl Decoder for String {
+    type Out=Self;
+    fn decode<R: Read>(self, reader: &mut R) -> Result<Self::Out, AvroErr> {
         let mut len_buf = vec![0u8; 1];
         reader.read_exact(&mut len_buf).unwrap();
-        let strlen = Schema::decode(&mut len_buf.as_slice(), DecodeValue::Long).unwrap();
+        let strlen = DecodeValue::Long.decode(&mut len_buf.as_slice()).unwrap();
         if let Schema::Long(strlen) = strlen {
             let mut str_buf = vec![0u8; strlen as usize];
             reader.read_exact(&mut str_buf).map_err(|_| AvroErr::DecodeErr)?;
@@ -67,18 +155,10 @@
     }
 }
 
-// Internally keep the 
-impl Codec for Schema {
+impl Encoder for Schema {
     fn encode<W: Write>(&self, writer: &mut W) -> Result<usize, AvroErr> {
         match *self {
-<<<<<<< HEAD
-            Schema::Null => {
-                writer.write_all(&[0x00]).map_err(|_| AvroErr::EncodeErr)?;
-                Ok(1)
-            }
-=======
             Schema::Null => Ok(1),
->>>>>>> 966b8b1b
             Schema::Bool(val) => {
                 if val {
                     writer.write_all(&[0x01]).map_err(|_| AvroErr::EncodeErr)?;
@@ -138,91 +218,6 @@
             }
         }
     }
-
-    fn decode<R: Read>(reader: &mut R, schema_type: DecodeValue) -> Result<Self, AvroErr> {
-        match schema_type {
-            DecodeValue::Null => Ok(Schema::Null),
-            DecodeValue::Bool => {
-                match reader.bytes().next() {
-                    Some(Ok(0x00)) => Ok(Schema::Bool(false)),
-                    Some(Ok(0x01)) => Ok(Schema::Bool(true)),
-                    _ => Err(AvroErr::DecodeErr)
-                }
-            }
-            DecodeValue::Long => {
-                decode_var_len_u64(reader)
-                .map(decode_zig_zag)
-                .map_err(|_| AvroErr::DecodeErr)
-                .map(Schema::Long)
-            }
-            DecodeValue::Float => {
-                let mut a = [0u8; 4];
-                reader.read_exact(&mut a).map_err(|_| AvroErr::DecodeErr)?;
-                Ok(Schema::Float(unsafe { mem::transmute(a) }))
-            }
-            DecodeValue::Double => {
-                let mut a = [0u8;8];
-                reader.read_exact(&mut a).map_err(|_| AvroErr::DecodeErr)?;
-                Ok(Schema::Double(unsafe { mem::transmute(a) }))
-            }
-            DecodeValue::Bytes => {
-                let mut len_buf = vec![0u8; 1];
-                reader.read_exact(&mut len_buf).map_err(|_| AvroErr::DecodeErr)?;
-                let bytes_len_decoded = Schema::decode(&mut len_buf.as_slice(), DecodeValue::Long).unwrap();
-                if let Schema::Long(bytes_len_decoded) = bytes_len_decoded {
-                    let mut data_buf = vec![0u8; bytes_len_decoded as usize];
-                    reader.read_exact(&mut data_buf).map_err(|_| AvroErr::AvroReadErr)?;
-                    let byte = Schema::Bytes(data_buf.to_vec());
-                    Ok(byte)
-                } else {
-                    Err(AvroErr::DecodeErr)
-                }
-            }
-            DecodeValue::Str => {
-                let mut len_buf = vec![0u8; 1];
-                reader.read_exact(&mut len_buf).map_err(|_| AvroErr::DecodeErr)?;
-                let strlen = Schema::decode(&mut len_buf.as_slice(), DecodeValue::Long).unwrap();
-                if let Schema::Long(strlen) = strlen {
-                    let mut str_buf = vec![0u8; strlen as usize];
-                    reader.read_exact(&mut str_buf).map_err(|_| AvroErr::DecodeErr)?;
-                    let st = Schema::Str(str::from_utf8(str_buf.as_slice()).unwrap().to_string());
-                    Ok(st)
-                } else {
-                    Err(AvroErr::DecodeErr)
-                }
-            }
-            DecodeValue::Record(_) => unimplemented!(),
-            DecodeValue::Int => {
-                decode_var_len_u64(reader)
-                .map(decode_zig_zag)
-                .map_err(|_| AvroErr::DecodeErr)
-                .map(|d| Schema::Int(d as i32))
-            },
-            DecodeValue::Map(val_schema) => {
-                let mut map = BTreeMap::new();
-                let mut v = vec![0u8; 1];
-                reader.read_exact(&mut v).map_err(|_|AvroErr::AvroReadErr)?;
-                let sz = Schema::decode(&mut v.as_slice(), DecodeValue::Long).unwrap();
-                if let Schema::Long(sz) = sz {
-                    for _ in 0..sz {
-                        let decoded_key = Schema::decode(reader, DecodeValue::Str).unwrap();
-                        let decoded_val = Schema::decode(reader, *val_schema.clone()).unwrap();
-                        if let Schema::Str(s) = decoded_key {
-                            map.insert(s, decoded_val);
-                        }
-                    }
-                    Ok(Schema::Map(map))
-                } else {
-                    Err(AvroErr::DecodeErr)
-                }
-            }
-            // It has seperate impl
-            DecodeValue::SyncMarker => unreachable!(),
-            DecodeValue::Array(_) => unimplemented!(),
-            // It has seperate impl
-            DecodeValue::Header => unreachable!()
-        }
-    }
 }
 
 #[test]
@@ -235,7 +230,7 @@
     let mut v = vec![];
     let f = Schema::Float(3.14);
     f.encode(&mut v);
-    assert_eq!(Schema::decode(&mut v.as_slice(), DecodeValue::Float).unwrap(), Schema::Float(3.14));
+    assert_eq!(DecodeValue::Float.decode(&mut v.as_slice()).unwrap(), Schema::Float(3.14));
 }
 
 #[test]
@@ -248,7 +243,7 @@
     assert_eq!(0, v.as_slice().len());
 
     // Null decoding
-    let decoded_null = Schema::decode(&mut v.as_slice(), DecodeValue::Null).unwrap();
+    let decoded_null = DecodeValue::Null.decode(&mut v.as_slice()).unwrap();
     assert_eq!(decoded_null, Schema::Null);
     assert_eq!(1, total_bytes);
 }
@@ -263,7 +258,7 @@
     let mut v = vec![];
     let b = Schema::Bool(false);
     total_bytes += b.encode(&mut v).unwrap();
-    assert_eq!(Schema::Bool(false), Schema::decode(&mut v.as_slice(), DecodeValue::Bool).unwrap());
+    assert_eq!(Schema::Bool(false), DecodeValue::Bool.decode(&mut v.as_slice()).unwrap());
     assert_eq!(1, total_bytes);
 }
 
@@ -274,9 +269,9 @@
     bytes.encode(&mut v);
     assert_eq!([8, 's' as u8, 'o' as u8,'m' as u8,'e' as u8].to_vec(), v);
 
-    let decoded = Schema::decode(&mut v.as_slice(), DecodeValue::Bytes).unwrap();
+    let decoded = DecodeValue::Bytes.decode(&mut v.as_slice()).unwrap();
     if let Schema::Bytes(b) = decoded {
-           assert_eq!(b, b"some");
+        assert_eq!(b, b"some");
     }
 }
 
@@ -373,7 +368,7 @@
     for v in to_encode {
         let mut e: Vec<u8> = Vec::new();
         total_bytes += v.encode(&mut e).unwrap();
-        let d = Schema::decode(&mut e.as_slice(), DecodeValue::Long).unwrap();
+        let d = DecodeValue::Long.decode(&mut e.as_slice()).unwrap();
         assert_eq!(v, d);
     }
     assert_eq!(8, total_bytes);
@@ -381,7 +376,6 @@
 
 #[test]
 fn test_map_encode_decode() {
-    use std::io::Read;
     let mut my_map = BTreeMap::new();
     my_map.insert("foo".to_owned(), Schema::Bool(true));
     let my_map = Schema::Map(my_map);
@@ -394,7 +388,7 @@
     // 3) Map value 1 byte
     // 4) End of map marker 1 byte
     assert_eq!(len, 7);
-    let decoded_map = Schema::decode(&mut v.as_slice(), DecodeValue::Map(Box::new(DecodeValue::Bool))).unwrap();
+    let decoded_map = DecodeValue::Map(Box::new(DecodeValue::Bool)).decode(&mut v.as_slice()).unwrap();
     if let Schema::Map(decoded_map) = decoded_map {
         if let &Schema::Bytes(ref b) = decoded_map.get("foo").unwrap() {
             assert_eq!("bar", str::from_utf8(b).unwrap());
@@ -407,7 +401,7 @@
     let mut v = vec![];
     let b = Schema::Str("foo".to_string());
     let len = b.encode(&mut v).unwrap();
-    if let Schema::Str(v) = Schema::decode(&mut v.as_slice(), DecodeValue::Str).unwrap() {
+    if let Schema::Str(v) = DecodeValue::Str.decode(&mut v.as_slice()).unwrap() {
         assert_eq!("foo".to_string(), v);
     }
     assert_eq!(4, len);
@@ -424,16 +418,13 @@
     }
     let mut encoded_vec = vec![];
     let mut v: Vec<Schema> = vec![];
-
     let a = Schema::Str("a".to_string());
     let b = Schema::Str("b".to_string());
     let c = Schema::Str("c".to_string());
     v.push(a);
     v.push(b);
     v.push(c);
-
     let fin = vec![6u8, 2, 97, 2, 98, 2, 99];
-
     Schema::Array(v).encode(&mut encoded_vec);
     assert_eq!(fin, encoded_vec);
 }