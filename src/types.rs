//! Contains definitions of various primitive avro types.

use std::io::{Read, Write};
use std::mem;
use std::str;
use std::collections::BTreeMap;
use complex::RecordSchema;
use errors::AvroErr;
use conversion::{Encoder, Decoder};

/// An enum containing all valid Schema types in the Avro spec
#[derive(Debug, PartialEq, Clone)]
pub enum Schema {
    Null,
    Bool(bool),
    Int(i32),
    Long(i64),
    Float(f32),
    Double(f64),
    Bytes(Vec<u8>),
    Str(String),
    Map(BTreeMap<String, Schema>),
    Record(RecordSchema),
    Array(Vec<Schema>)
}

<<<<<<< HEAD
// These methods are meant to be called only in contexts where we know before hand
// what rust type we are pulling out of a schema.
impl Schema {
    pub fn map_ref<'a>(&'a self) -> &'a BTreeMap<String, Schema> {
        if let &Schema::Map(ref bmap) = self {
            bmap
        } else {
            unreachable!();
        }
    }

    pub fn bytes_ref<'a>(&'a self) -> &'a [u8] {
        if let &Schema::Bytes(ref byte_vec) = self {
            byte_vec
        } else {
            unreachable!();
        }
    }

    pub fn long_ref(&self) -> i64 {
        if let &Schema::Long(l) = self {
            l
        } else {
            unreachable!();
        }
    }

    pub fn float_ref(&self) -> f32 {
        if let &Schema::Float(f) = self {
            f
        } else {
            unreachable!();
        }
    }

    pub fn double_ref(&self) -> f64 {
        if let &Schema::Double(d) = self {
            d
        } else {
            unreachable!();
        }
    }
}

// The DecodeValue depicts the current data to be parsed.
=======
// The FromAvro depicts the current data to be parsed.
>>>>>>> 49e387af
#[derive(Debug, Clone)]
pub enum FromAvro {
    Null,
    Bool,
    Int,
    Long,
    Float,
    Double,
    Bytes,
    Str,
    Map(Box<FromAvro>),
    Record(RecordSchema),
    SyncMarker,
    Array(Box<FromAvro>),
    Header
}

impl Decoder for FromAvro {
    type Out=Schema;
    fn decode<R: Read>(self, reader: &mut R) -> Result<Self::Out, AvroErr> {
        use self::FromAvro::*;
        match self {
            Null => Ok(Schema::Null),
            Bool => {
                match reader.bytes().next() {
                    Some(Ok(0x00)) => Ok(Schema::Bool(false)),
                    Some(Ok(0x01)) => Ok(Schema::Bool(true)),
                    _ => Err(AvroErr::DecodeErr)
                }
            }
            Int => {
                decode_var_len_u64(reader)
                .map(decode_zig_zag)
                .map_err(|_| AvroErr::DecodeErr)
                .map(|d| Schema::Int(d as i32))
            }
            Long => {
                decode_var_len_u64(reader)
                .map(decode_zig_zag)
                .map_err(|_| AvroErr::DecodeErr)
                .map(Schema::Long)
            }
            Float => {
                let mut a = [0u8; 4];
                reader.read_exact(&mut a).map_err(|_| AvroErr::DecodeErr)?;
                Ok(Schema::Float(unsafe { mem::transmute(a) }))
            }
            Double => {
                let mut a = [0u8;8];
                reader.read_exact(&mut a).map_err(|_| AvroErr::DecodeErr)?;
                Ok(Schema::Double(unsafe { mem::transmute(a) }))
            }
            Bytes => {
                let mut len_buf = vec![0u8; 1];
                reader.read_exact(&mut len_buf).map_err(|_| AvroErr::DecodeErr)?;
                let bytes_len_decoded = FromAvro::Long.decode(&mut len_buf.as_slice()).unwrap();
                if let Schema::Long(bytes_len_decoded) = bytes_len_decoded {
                    let mut data_buf = vec![0u8; bytes_len_decoded as usize];
                    reader.read_exact(&mut data_buf).map_err(|_| AvroErr::AvroReadErr)?;
                    let byte = Schema::Bytes(data_buf.to_vec());
                    Ok(byte)
                } else {
                    Err(AvroErr::DecodeErr)
                }
            }
            Str => {
                let mut len_buf = vec![0u8; 1];
                reader.read_exact(&mut len_buf).map_err(|_| AvroErr::DecodeErr)?;
                let strlen = FromAvro::Long.decode(&mut len_buf.as_slice()).unwrap();
                if let Schema::Long(strlen) = strlen {
                    let mut str_buf = vec![0u8; strlen as usize];
                    reader.read_exact(&mut str_buf).map_err(|_| AvroErr::DecodeErr)?;
                    let st = Schema::Str(str::from_utf8(str_buf.as_slice()).unwrap().to_string());
                    Ok(st)
                } else {
                    Err(AvroErr::DecodeErr)
                }
            }
            Map(val_schema) => {
                let mut map = BTreeMap::new();
                let mut v = vec![0u8; 1];
                reader.read_exact(&mut v).map_err(|_|AvroErr::AvroReadErr)?;
                let sz = FromAvro::Long.decode(&mut v.as_slice()).unwrap();
                if let Schema::Long(sz) = sz {
                    for _ in 0..sz {
                        let decoded_key = FromAvro::Str.decode(reader).unwrap();
                        let decoded_val = val_schema.clone().decode(reader).unwrap();
                        if let Schema::Str(s) = decoded_key {
                            map.insert(s, decoded_val);
                        }
                    }
                    Ok(Schema::Map(map))
                } else {
                    Err(AvroErr::DecodeErr)
                }
            }
            _ => unimplemented!()
        }
    } 
}

impl Encoder for String {
    fn encode<W: Write>(&self, writer: &mut W) -> Result<usize, AvroErr> {
        let mut total_len = 0;
        let strlen = self.chars().count();
        total_len += Schema::Long(strlen as i64).encode(writer)?;
        let bytes = self.clone().into_bytes();
        total_len += bytes.len();
        writer.write_all(bytes.as_slice()).map_err(|_| AvroErr::EncodeErr)?;
        Ok(total_len)
    }
}

impl Decoder for String {
    type Out=Self;
    fn decode<R: Read>(self, reader: &mut R) -> Result<Self::Out, AvroErr> {
        let mut len_buf = vec![0u8; 1];
        reader.read_exact(&mut len_buf).unwrap();
        let strlen = FromAvro::Long.decode(&mut len_buf.as_slice()).unwrap();
        if let Schema::Long(strlen) = strlen {
            let mut str_buf = vec![0u8; strlen as usize];
            reader.read_exact(&mut str_buf).map_err(|_| AvroErr::DecodeErr)?;
            let st = str::from_utf8(str_buf.as_slice()).unwrap().to_string();
            Ok(st)
        } else {
            Err(AvroErr::DecodeErr)
        }
    }
}

impl Encoder for Schema {
    fn encode<W: Write>(&self, writer: &mut W) -> Result<usize, AvroErr> {
        match *self {
            Schema::Null => Ok(1),
            Schema::Bool(val) => {
                if val {
                    writer.write_all(&[0x01]).map_err(|_| AvroErr::EncodeErr)?;
                } else {
                    writer.write_all(&[0x00]).map_err(|_| AvroErr::EncodeErr)?;
                }
                Ok(1)
            }
            Schema::Int(val) => encode_var_len(writer, zig_zag(val as i64)),
            Schema::Long(val) => encode_var_len(writer, zig_zag(val)),
            Schema::Float(val) => {
                let buf: [u8; 4] = unsafe { mem::transmute(val) };
                writer.write_all(&buf).map_err(|_| AvroErr::EncodeErr)?;
                Ok(4)
            }
            Schema::Double(val) => {
                let buf: [u8; 8] = unsafe { mem::transmute(val) };
                writer.write_all(&buf).map_err(|_| AvroErr::AvroWriteErr)?;
                Ok(8)
            }
            Schema::Bytes(ref bytes) => {
                let mut total_len = 0;
                let byte_len = Schema::Long(bytes.len() as i64);
                total_len += byte_len.encode(writer)?;
                total_len += bytes.len();
                let _ = writer.write_all(bytes);
                Ok(total_len)
            }
            Schema::Str(ref s) => s.encode(writer),
            Schema::Record(ref schema) => {
                 let mut total_len = 0;
                 for i in &schema.fields {
                     total_len += i.ty.encode(writer).map_err(|_| AvroErr::EncodeErr)?;
                 }
                 Ok(total_len)
            }
            Schema::Map(ref bmap) => {
                let mut total_len = 0;
                let block_len = Schema::Long(bmap.keys().len() as i64);
                total_len += block_len.encode(writer)?;
                for i in bmap.keys().zip(bmap.values()) {
                    total_len += i.0.encode(writer)?;
                    total_len += i.1.encode(writer)?;
                }
                // Mark the end of map type
                total_len += Schema::Long(0i64).encode(writer)?;
                Ok(total_len)
            }
            Schema::Array(ref arr) => {
                let mut total_len = 0;
                let block_len = Schema::Long(arr.len() as i64);
                total_len += block_len.encode(writer)?;
                for i in arr {
                    total_len += i.encode(writer)?;
                }
                total_len += Schema::Long(0).encode(writer)?;
                Ok(total_len)
            }
        }
    }
}

#[test]
fn test_float_encode_decode() {
    let mut vec = vec![];
    let f = Schema::Float(0.0);
    f.encode(&mut vec);
    assert_eq!(&vec, &b"\x00\x00\x00\x00");

    let mut v = vec![];
    let f = Schema::Float(3.14);
    f.encode(&mut v);
    assert_eq!(FromAvro::Float.decode(&mut v.as_slice()).unwrap(), Schema::Float(3.14));
}

#[test]
fn test_null_encode_decode() {
    let mut total_bytes = 0;
    // Null encoding
    let mut v = vec![];
    let null = Schema::Null;
    total_bytes += null.encode(&mut v).unwrap();
    assert_eq!(0, v.as_slice().len());

    // Null decoding
    let decoded_null = FromAvro::Null.decode(&mut v.as_slice()).unwrap();
    assert_eq!(decoded_null, Schema::Null);
    assert_eq!(1, total_bytes);
}

#[test]
fn test_bool_encode_decode() {
    let mut total_bytes = 0;
    let b = Schema::Bool(true);
    let mut v = Vec::new();
    b.encode(&mut v);
    assert_eq!(&v, &[1]);
    let mut v = vec![];
    let b = Schema::Bool(false);
    total_bytes += b.encode(&mut v).unwrap();
    assert_eq!(Schema::Bool(false), FromAvro::Bool.decode(&mut v.as_slice()).unwrap());
    assert_eq!(1, total_bytes);
}

#[test]
fn test_bytes_encode_decode() {
    let mut v: Vec<u8> = vec![];
    let bytes = Schema::Bytes(b"some".to_vec());
    bytes.encode(&mut v);
    assert_eq!([8, 's' as u8, 'o' as u8,'m' as u8,'e' as u8].to_vec(), v);

    let decoded = FromAvro::Bytes.decode(&mut v.as_slice()).unwrap();
    if let Schema::Bytes(b) = decoded {
        assert_eq!(b, b"some");
    }
}

fn zig_zag(num: i64) -> u64 {
    if num < 0 {
        !((num as u64) << 1)
    } else {
        (num as u64) << 1
    }
}

#[test]
fn test_zigzag_encoding() {
    assert_eq!(zig_zag(0), 0);
    assert_eq!(zig_zag(-1), 1);
    assert_eq!(zig_zag(-3), 5);
    assert_eq!(zig_zag(3), 6);
    assert_eq!(zig_zag(-50),99);
    assert_eq!(zig_zag(50),100);
    assert_eq!(zig_zag(i64::min_value()), 0xFFFFFFFF_FFFFFFFF);
    assert_eq!(zig_zag(i64::max_value()), 0xFFFFFFFF_FFFFFFFE);
}

fn encode_var_len<W>(writer: &mut W, mut num: u64) -> Result<usize, AvroErr>
where W: Write {
    let mut write_cnt = 0;
    loop {
        let mut b = (num & 0b0111_1111) as u8;
        num >>= 7;
        if num == 0 {
            writer.write_all(&[b]).map_err(|_| AvroErr::EncodeErr)?;
            write_cnt += 1;
            break;
        }
        b |= 0b1000_0000;
        writer.write_all(&[b]).map_err(|_| AvroErr::EncodeErr)?;
        write_cnt += 1;
    }
    Ok(write_cnt)
}

#[test]
fn test_var_len_encoding() {
    let mut vec = vec![];

    encode_var_len(&mut vec, 3);
    assert_eq!(&vec, &b"\x03");
    vec.clear();

    encode_var_len(&mut vec, 128);
    assert_eq!(&vec, &b"\x80\x01");
    vec.clear();

    encode_var_len(&mut vec, 130);
    assert_eq!(&vec, &b"\x82\x01");
    vec.clear();

    encode_var_len(&mut vec, 944261);
    assert_eq!(&vec, &b"\x85\xD1\x39");
    vec.clear();

}

pub fn decode_zig_zag(num: u64) -> i64 {
    if num & 1 == 1 {
        !(num >> 1) as i64
    } else {
        (num >> 1) as i64
    }
}

pub fn decode_var_len_u64<R: Read>(reader: &mut R) -> Result<u64, AvroErr> {
    let mut num = 0;
    let mut i = 0;
    loop {
        let mut buf = [0u8; 1];
        reader.read_exact(&mut buf).map_err(|_| AvroErr::DecodeErr)?;
        if i >= 9 && buf[0] & 0b1111_1110 != 0 {
            return Err(AvroErr::DecodeErr);
        }
        num |= (buf[0] as u64 & 0b0111_1111) << (i * 7);
        if buf[0] & 0b1000_0000 == 0 {
            break;
        }
        i += 1;
    }
    Ok(num)
}

#[test]
fn test_long_encode_decode() {
    let to_encode = vec![Schema::Long(100), Schema::Long(-100), Schema::Long(1000), Schema::Long(-1000)];
    let mut total_bytes = 0;
    for v in to_encode {
        let mut e: Vec<u8> = Vec::new();
        total_bytes += v.encode(&mut e).unwrap();
        let d = FromAvro::Long.decode(&mut e.as_slice()).unwrap();
        assert_eq!(v, d);
    }
    assert_eq!(8, total_bytes);
}

#[test]
fn test_map_encode_decode() {
    let mut my_map = BTreeMap::new();
    my_map.insert("foo".to_owned(), Schema::Bool(true));
    let my_map = Schema::Map(my_map);
    let mut v = Vec::new();
    let len = my_map.encode(&mut v).unwrap();
    // Check total bytes we encoded
    // Length should be 7 according to:
    // 1) Map key count 1 byte
    // 2) Map string key encoding 4 byte
    // 3) Map value 1 byte
    // 4) End of map marker 1 byte
    assert_eq!(len, 7);
    let decoded_map = FromAvro::Map(Box::new(FromAvro::Bool)).decode(&mut v.as_slice()).unwrap();
    if let Schema::Map(decoded_map) = decoded_map {
        if let &Schema::Bytes(ref b) = decoded_map.get("foo").unwrap() {
            assert_eq!("bar", str::from_utf8(b).unwrap());
        }
    }
}

#[test]
fn test_str_encode_decode() {
    let mut v = vec![];
    let b = Schema::Str("foo".to_string());
    let len = b.encode(&mut v).unwrap();
    if let Schema::Str(v) = FromAvro::Str.decode(&mut v.as_slice()).unwrap() {
        assert_eq!("foo".to_string(), v);
    }
    assert_eq!(4, len);
}

#[test]
fn test_array_encode_decode() {
    use rand::StdRng;
    use rand::Rng;
    pub fn gen_rand_str() -> String {
        let mut std_rng = StdRng::new().unwrap();
        let ascii_iter = std_rng.gen_ascii_chars();
        ascii_iter.take(20).collect()
    }
    let mut encoded_vec = vec![];
    let mut v: Vec<Schema> = vec![];
    let a = Schema::Str("a".to_string());
    let b = Schema::Str("b".to_string());
    let c = Schema::Str("c".to_string());
    v.push(a);
    v.push(b);
    v.push(c);
    let fin = vec![6u8, 2, 97, 2, 98, 2, 99, 0];
    Schema::Array(v).encode(&mut encoded_vec);
    assert_eq!(fin, encoded_vec);
}<|MERGE_RESOLUTION|>--- conflicted
+++ resolved
@@ -24,7 +24,6 @@
     Array(Vec<Schema>)
 }
 
-<<<<<<< HEAD
 // These methods are meant to be called only in contexts where we know before hand
 // what rust type we are pulling out of a schema.
 impl Schema {
@@ -69,10 +68,7 @@
     }
 }
 
-// The DecodeValue depicts the current data to be parsed.
-=======
 // The FromAvro depicts the current data to be parsed.
->>>>>>> 49e387af
 #[derive(Debug, Clone)]
 pub enum FromAvro {
     Null,
