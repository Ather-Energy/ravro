
## ravro - A pure rust implementation of the Avro Spec. [WIP]

<<<<<<< HEAD
=======
[![Build Status](https://travis-ci.org/Ather-Energy/ravro.svg?branch=master)](https://travis-ci.org/Ather-Energy/ravro)

>>>>>>> 966b8b1b
Implementation Status:

- [X] Spec compliant Header encoding.

- [X] Encoding (Primitive Types)

- [X] Encoding (Complex Types - Record, Array, Maps); TODO others

- [X] Snappy compression support

- [X] A unified DataWriter interface to write arbitrary rust types to avro data file.

- [X] Decoding Header

- [ ] Decoding (Primitive Types)

- [ ] Decoding (Complex Types)<|MERGE_RESOLUTION|>--- conflicted
+++ resolved
@@ -1,11 +1,8 @@
 
 ## ravro - A pure rust implementation of the Avro Spec. [WIP]
 
-<<<<<<< HEAD
-=======
 [![Build Status](https://travis-ci.org/Ather-Energy/ravro.svg?branch=master)](https://travis-ci.org/Ather-Energy/ravro)
 
->>>>>>> 966b8b1b
 Implementation Status:
 
 - [X] Spec compliant Header encoding.
