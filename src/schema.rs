--- conflicted
+++ resolved
@@ -53,29 +53,17 @@
 	}
 }
 
-<<<<<<< HEAD
-#[test]
-fn test_parse_header() {
-	let mut f = OpenOptions::new().read(true)
-								  .open("tests/encoded/double_encoded.avro").unwrap();
-	let mut magic_buf = [0u8;4];
-	let header = Header::decode(&mut f, DecodeValue::Header);
-	assert!(header.is_ok());
-}
-=======
 #[cfg(test)]
 mod tests {
-	use types::DecodeValue;
 	use datafile::Header;
-	use codec::Codec;
 	use std::fs::OpenOptions;
+	use conversion::Decoder;
 	#[test]
 	fn test_parse_header() {
 		let mut f = OpenOptions::new().read(true)
 									  .open("tests/encoded/double_encoded.avro").unwrap();
-		let mut magic_buf = [0u8;4];
-		let header = Header::decode(&mut f, DecodeValue::Header);
+		let magic_buf = [0u8;4];
+		let header = Header::new().decode(&mut f);
 		assert!(header.is_ok());
 	}
-}
->>>>>>> 966b8b1b
+}